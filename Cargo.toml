[package]
name = "sif-embedding"
# NOTE(kampersanda): Do not forget to update the version number in `lib.rs` and `README` in tutorial as well.
version = "0.5.1"
authors = ["Shunsuke Kanda (kampersanda) <shnsk.knd@gmail.com>"]
description = "Smooth inverse frequency (SIF), a simple but powerful embedding technique for sentences"
license = "MIT OR Apache-2.0"
readme = "README.md"
documentation = "https://docs.rs/sif-embedding"
repository = "https://github.com/kampersanda/sif-embedding"
homepage = "https://github.com/kampersanda/sif-embedding"
keywords = ["sentence-embeddings", "nlp"]
categories = ["algorithms", "science", "text-processing"]
edition = "2021"
rust-version = "1.65.0"

# See more keys and their definitions at https://doc.rust-lang.org/cargo/reference/manifest.html

[features]
default = []

# One of these features must always be specified.
# See https://github.com/rust-ndarray/ndarray-linalg/tree/ndarray-linalg-v0.16.0.
openblas = ["openblas-static"]
openblas-static = ["ndarray-linalg/openblas-static", "openblas-src/static"]
openblas-system = ["ndarray-linalg/openblas-system", "openblas-src/system"]
netlib = ["netlib-static"]
netlib-static = ["ndarray-linalg/netlib-static", "netlib-src/static"]
netlib-system = ["ndarray-linalg/netlib-system", "netlib-src/system"]
intel-mkl = ["intel-mkl-static"]
intel-mkl-static = [
    "ndarray-linalg/intel-mkl-static",
    "intel-mkl-src/mkl-static-lp64-seq",
]
intel-mkl-system = [
    "ndarray-linalg/intel-mkl-system",
    "intel-mkl-src/mkl-dynamic-lp64-seq",
]

# For docs.rs
docs = ["finalfusion", "wordfreq"]

# For easing test command `cargo test --features test`.
test = ["finalfusion", "wordfreq", "openblas-system"]

[dependencies]
anyhow = "1.0"
bincode = "1.3.3"

# NOTE(kampersanda): Do not forget to update the version number in `lib.rs` as well.
finalfusion = { version = "0.17.2", optional = true }

# https://github.com/rust-lang/rust/issues/113152
proc-macro2 = "1.0.69"

rand = "0.8.5"

# NOTE(kampersanda): Do not forget to update the version number in `lib.rs` as well.
wordfreq = { version = "0.2.3", optional = true }

[dependencies.ndarray]
version = "0.15.6"
features = ["approx-0_5", "blas", "serde", "std"]
default-features = false

[dependencies.ndarray-linalg]
# NOTE(kampersanda): Do not forget to update the version number in `lib.rs` as well.
version = "0.16.0"
default-features = false

[dependencies.openblas-src]
version = "0.10.4"
optional = true
default-features = false
features = ["cblas"]

[dependencies.netlib-src]
version = "0.8.0"
optional = true
default-features = false
features = ["cblas"]

[dependencies.intel-mkl-src]
version = "0.8.1"
optional = true
default-features = false

[dev-dependencies]
approx = "0.5.1"

[workspace]
members = [
<<<<<<< HEAD
    "benchmarks/wiki-article-dataset",
=======
    "benchmarks/wiki1m",
    "finalfusion-tools",
>>>>>>> b9f8280c
    "evaluations/jglue",
    "evaluations/senteval",
    "finalfusion-tools",
    "qdrant-search",
    "tutorial",
]

[package.metadata.docs.rs]
features = ["docs"]
default-features = false<|MERGE_RESOLUTION|>--- conflicted
+++ resolved
@@ -90,12 +90,8 @@
 
 [workspace]
 members = [
-<<<<<<< HEAD
-    "benchmarks/wiki-article-dataset",
-=======
     "benchmarks/wiki1m",
     "finalfusion-tools",
->>>>>>> b9f8280c
     "evaluations/jglue",
     "evaluations/senteval",
     "finalfusion-tools",
